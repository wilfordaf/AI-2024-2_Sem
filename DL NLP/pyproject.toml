[project]
name = "dl_nlp_course"
version = "0.0.1"
description = "DL NLP Course"
authors = [
    { name = "Sergey Yurpalov", email = "" }
]
requires-python = "==3.10.*"
dependencies = [
    "corus>=0.10.0",
<<<<<<< HEAD
    "ipykernel>=6.29.5",
=======
    "gensim>=4.3.3",
>>>>>>> 58a828b1
    "jupyter>=1.1.1",
    "matplotlib>=3.10.1",
    "natasha>=1.6.0",
    "navec>=0.10.0",
<<<<<<< HEAD
    "nltk>=3.9.1",
    "numpy>=2.2.3",
=======
    "numpy==1.26.4",
>>>>>>> 58a828b1
    "pandas>=2.2.3",
    "polars>=1.17.1",
    "pyarrow>=19.0.1",
    "scikit-learn>=1.6.1",
    "seaborn>=0.13.2",
<<<<<<< HEAD
    "subword-nmt>=0.3.8",
    "torch>=2.6.0",
    "torchvision>=0.21.0",
=======
    "tqdm>=4.67.1",
>>>>>>> 58a828b1
]

[build-system]
requires = ["hatchling"]
build-backend = "hatchling.build"

[tool.uv]
dev-dependencies = [
    "pytest>=7.4.3",
    "pytest-cov>=4.1.0",
    "pytest-asyncio>=0.21.1",
    "mypy>=1.6.1",
    "flake8>=6.1.0",
    "tox>=4.11.3",
    "flake8-pyproject>=1.2.3",
]

[[tool.uv.index]]
url = "https://download.pytorch.org/whl/cu126"

[tool.pytest.ini_options]
addopts = "--cov=dl_nlp_course"
testpaths = ["tests"]
markers = ["skip_tox"]

[tool.coverage.run]
omit = [
    "*/enums/*",
    "*/entities/*",
    "*/custom_typing/*",
    "__init__.py"
]

[tool.coverage.report]
exclude_also = [
    "def __repr__",
    "def __str__",
    "raise AssertionError",
    "raise NotImplementedError",
    "@(abc\\.)?abstractmethod"
]
ignore_errors = true

[tool.mypy]
mypy_path = "dl_nlp_course"
check_untyped_defs = true
disallow_any_generics = true
ignore_missing_imports = true
no_implicit_optional = true
show_error_codes = true
strict_equality = true
warn_redundant_casts = true
warn_return_any = true
warn_unreachable = true
warn_unused_configs = true
no_implicit_reexport = true

[tool.flake8]
ignore = ['E231', 'E241']
per-file-ignores = [
    '__init__.py:F401',
]
max-line-length = 120
count = true<|MERGE_RESOLUTION|>--- conflicted
+++ resolved
@@ -8,33 +8,23 @@
 requires-python = "==3.10.*"
 dependencies = [
     "corus>=0.10.0",
-<<<<<<< HEAD
     "ipykernel>=6.29.5",
-=======
     "gensim>=4.3.3",
->>>>>>> 58a828b1
     "jupyter>=1.1.1",
     "matplotlib>=3.10.1",
     "natasha>=1.6.0",
     "navec>=0.10.0",
-<<<<<<< HEAD
     "nltk>=3.9.1",
-    "numpy>=2.2.3",
-=======
     "numpy==1.26.4",
->>>>>>> 58a828b1
     "pandas>=2.2.3",
     "polars>=1.17.1",
     "pyarrow>=19.0.1",
     "scikit-learn>=1.6.1",
     "seaborn>=0.13.2",
-<<<<<<< HEAD
     "subword-nmt>=0.3.8",
     "torch>=2.6.0",
     "torchvision>=0.21.0",
-=======
     "tqdm>=4.67.1",
->>>>>>> 58a828b1
 ]
 
 [build-system]
